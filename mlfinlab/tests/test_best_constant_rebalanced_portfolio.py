"""
Tests Best Constant Rebalanced Portfolio.
"""
from unittest import TestCase
import os
import numpy as np
import pandas as pd
from mlfinlab.online_portfolio_selection import BestConstantRebalancedPortfolio, ConstantRebalancedPortfolio


class TestBestConstantRebalancedPortfolio(TestCase):
    # pylint: disable=too-many-public-methods
    # pylint: disable=unsubscriptable-object
    # pylint: disable=protected-access
    """
    Tests different functions of the Best Constant Rebalanced Portfolio class.
    """

    def setUp(self):
        """
        Sets the file path for the tick data csv.
        """
        # Set project path to current directory.
        project_path = os.path.dirname(__file__)
        # Add new data path to match stock_prices.csv data.
        data_path = project_path + '/test_data/stock_prices.csv'
        # Read csv, parse dates, and drop NaN.
        self.data = pd.read_csv(data_path, parse_dates=True, index_col="Date").dropna(axis=1)

    def test_bcrp_solution(self):
        """
        Tests the calculation of best constant rebalanced portfolio weights.
        """
        # Initialize BCRP.
        bcrp = BestConstantRebalancedPortfolio()
        # Allocates asset prices to BCRP.
        bcrp.allocate(self.data, resample_by='M')
        # Create np.array of all_weights.
        all_weights = np.array(bcrp.all_weights)
        # All weights for the strategy have to be the same.
        one_weight = all_weights[0]
<<<<<<< HEAD
        # Iterate through all_weights to check that weights equal to the first weight.
=======
        # iterate through all_weights to check that weights equal to the first weight.
>>>>>>> 48c29074
        for i in range(all_weights.shape[0]):
            weights = all_weights[i]
            assert (weights >= 0).all()
            assert len(weights) == self.data.shape[1]
            assert (weights == one_weight).all()
            np.testing.assert_almost_equal(np.sum(weights), 1)

    def test_bcrp_returns(self):
        """
        Tests that BCRP returns are higher than other CRP's.
        """
        # Initialize BCRP
        bcrp1 = BestConstantRebalancedPortfolio()
        # Allocates asset prices to BCRP.
        bcrp1.allocate(self.data, resample_by='M')
        # Get final returns for bcrp1.
        bcrp1_returns = np.array(bcrp1.portfolio_return)[-1]
        # Set an arbitray weight to test.
        weight = bcrp1._uniform_weight()
        # Initialize CRP.
        crp = ConstantRebalancedPortfolio(weight)
        crp.allocate(self.data, resample_by='M')
        # Get final returns for CRP.
        crp_returns = np.array(crp.portfolio_return)[-1]
        # Check that CRP returns are lower than BCRP returns.
        np.testing.assert_array_less(crp_returns, bcrp1_returns)<|MERGE_RESOLUTION|>--- conflicted
+++ resolved
@@ -39,11 +39,7 @@
         all_weights = np.array(bcrp.all_weights)
         # All weights for the strategy have to be the same.
         one_weight = all_weights[0]
-<<<<<<< HEAD
-        # Iterate through all_weights to check that weights equal to the first weight.
-=======
         # iterate through all_weights to check that weights equal to the first weight.
->>>>>>> 48c29074
         for i in range(all_weights.shape[0]):
             weights = all_weights[i]
             assert (weights >= 0).all()
