--- conflicted
+++ resolved
@@ -248,21 +248,14 @@
 
         return corr
 
-<<<<<<< HEAD
     def _denoised_corr2(self, eigenvalues, eigenvectors, num_facts, alpha=0):
         """
         De-noises the correlation matrix using the Targeted Shrinkage method.
-=======
-    def denoise_covariance(self, cov, tn_relation, kde_bwidth=0.01):
-        """
-        Computes a de-noised covariance/correlation matrix from a given covariance/correlation matrix.
->>>>>>> 64a6e55a
 
         The input is the eigenvalues and the eigenvectors of the correlation matrix and the number
         of the first eigenvalue that is below the maximum theoretical eigenvalue and the shrinkage
         coefficient for the eigenvectors and eigenvalues associated with noise.
 
-<<<<<<< HEAD
         Shrinks strictly the random eigenvalues - eigenvalues below the maximum theoretical eigenvalue.
 
         The result is the de-noised correlation calculated from the de-noised covariance matrix.
@@ -352,23 +345,17 @@
         the maximum theoretical eigenvalue are set to their average value. This is how the eigenvalues
         associated with noise are shrinked. The de-noised covariance matrix is then calculated back
         from new eigenvalues and eigenvectors.
+        
+        This algorithm is reproduced with minor modifications from the following paper:
+        `Marcos Lopez de Prado “A Robust Estimator of the Efficient Frontier”, (2019).
+        <https://papers.ssrn.com/abstract_id=3469961>`_.
 
         :param cov: (np.array) Covariance matrix or correlation matrix
         :param tn_relation: (float) Relation of sample length T to the number of variables N used to calculate the
                                     covariance matrix.
         :param kde_bwidth: (float) The bandwidth of the kernel to fit KDE
         :return: (np.array) De-noised covariance matrix or correlation matrix
-=======
-        This algorithm is reproduced with minor modifications from the following paper:
-        `Marcos Lopez de Prado “A Robust Estimator of the Efficient Frontier”, (2019).
-        <https://papers.ssrn.com/abstract_id=3469961>`_.
-
-        :param cov: (np.array) Covariance/correlation matrix
-        :param tn_relation: (float) Relation of sample length T to the number of variables N used to calculate the
-                                    covariance/correlation matrix.
-        :param kde_bwidth: (float) The bandwidth of the kernel to fit
-        :return: (np.array) De-noised covariance/correlation matrix
->>>>>>> 64a6e55a
+
         """
 
         # Correlation matrix computation (if correlation matrix given, nothing changes)
