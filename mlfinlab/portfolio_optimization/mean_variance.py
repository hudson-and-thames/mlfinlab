--- conflicted
+++ resolved
@@ -27,13 +27,8 @@
         """
         Constructor.
 
-<<<<<<< HEAD
-        :param calculate_expected_returns: (str) the method to use for calculation of expected returns.
-        Currently supports "mean" and "exponential"
-=======
         :param calculate_expected_returns: (str) The method to use for calculation of expected returns.
                                                  Currently supports "mean" and "exponential"
->>>>>>> 4d39eb6e
         """
 
         self.weights = list()
@@ -61,7 +56,6 @@
         """
         Calculate the portfolio asset allocations using the method specified.
 
-<<<<<<< HEAD
         :param asset_names: (list) a list of strings containing the asset names
         :param asset_prices: (pd.Dataframe) a dataframe of historical asset prices (daily close)
         :param expected_asset_returns: (list/np.array/pd.dataframe) a list of mean stock returns (mu)
@@ -171,22 +165,6 @@
         :param risk_aversion: (float) quantifies the risk averse nature of the investor - a higher value means
                                       more risk averse and vice-versa
         :param resample_by: (str) specifies how to resample the prices - weekly, daily, monthly etc.. Defaults to
-=======
-        :param asset_names: (list) Strings containing the asset names
-        :param asset_prices: (pd.Dataframe) A dataframe of historical asset prices (daily close)
-        :param expected_asset_returns: (list/np.array/pd.dataframe) A list of mean stock returns (mu)
-        :param covariance_matrix: (pd.Dataframe/numpy matrix) User supplied covariance matrix of asset returns (sigma)
-        :param solution: (str) The type of solution/algorithm to use to calculate the weights.
-                               Currently supported solution strings - inverse_variance, min_volatility, max_sharpe and
-                               efficient_risk
-        :param risk_free_rate: (float) The rate of return for a risk-free asset.
-        :param target_return: (float) Target return of the portfolio
-        :param weight_bounds: (dict/tuple) Can be either a single tuple of upper and lower bounds
-                                           for all portfolio weights or a dictionary mapping of individual asset indices
-                                           to tuples of upper and lower bounds. Those indices which do not have any mapping
-                                           will have a (0, 1) default bound.
-        :param resample_by: (str) Specifies how to resample the prices - weekly, daily, monthly etc.. Defaults to
->>>>>>> 4d39eb6e
                                   None for no resampling
         """
 
@@ -404,16 +382,10 @@
         """
         Compute minimum volatility portfolio allocation.
 
-<<<<<<< HEAD
         :param covariance: (pd.Dataframe) covariance dataframe of asset returns
         :param expected_asset_returns: (list/np.array/pd.dataframe) a list of mean stock returns (mu)
         :param num_assets: (int) number of assets in the portfolio
         :return: (np.array, float, float) portfolio weights, risk value and return value
-=======
-        :param covariance: (pd.Dataframe) Covariance dataframe of asset returns
-        :param num_assets: (int) Number of assets in the portfolio
-        :return: (np.array, float) Portfolio weights and risk value
->>>>>>> 4d39eb6e
         """
 
         weights = cp.Variable(num_assets)
@@ -518,18 +490,10 @@
         """
         Compute maximum Sharpe portfolio allocation.
 
-<<<<<<< HEAD
         :param covariance: (pd.Dataframe) covariance dataframe of asset returns
         :param expected_asset_returns: (list/np.array/pd.dataframe) a list of mean stock returns (mu)
         :param num_assets: (int) number of assets in the portfolio
         :return: (np.array, float, float) portfolio weights, risk value and return value
-=======
-        :param covariance: (pd.Dataframe) Covariance dataframe of asset returns
-        :param expected_asset_returns: (list/np.array/pd.dataframe) A list of mean stock returns (mu)
-        :param risk_free_rate: (float) The rate of return for a risk-free asset.
-        :param num_assets: (int) Number of assets in the portfolio
-        :return: (np.array, float, float) Portfolio weights, risk value and return value
->>>>>>> 4d39eb6e
         """
 
         y = cp.Variable(num_assets)
@@ -638,20 +602,11 @@
         """
         Calculate maximum return for a given target volatility/risk.
 
-<<<<<<< HEAD
         :param covariance: (pd.Dataframe) covariance dataframe of asset returns
         :param expected_asset_returns: (list/np.array/pd.dataframe) a list of mean stock returns (mu)
         :param target_risk: (float) target risk of the portfolio
         :param num_assets: (int) number of assets in the portfolio
         :return: (np.array, float, float) portfolio weights, risk value and return value
-=======
-        :param covariance: (pd.Dataframe) Covariance dataframe of asset returns
-        :param expected_asset_returns: (list/np.array/pd.dataframe) A list of mean stock returns (mu)
-        :param num_assets: (int) Number of assets in the portfolio
-        :param min_return: (float) Minimum target return
-        :param max_return: (float) Maximum target return
-        :param risk_free_rate: (float) The rate of return for a risk-free asset.
->>>>>>> 4d39eb6e
         """
 
         weights = cp.Variable(num_assets)
