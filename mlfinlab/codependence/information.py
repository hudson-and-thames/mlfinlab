"""
Implementations of mutual info and variation of information (VI) codependence measures from Cornell lecture slides:
https://papers.ssrn.com/sol3/papers.cfm?abstract_id=3512994&download=yes
"""
import numpy as np
import scipy.stats as ss
from sklearn.metrics import mutual_info_score


# pylint: disable=invalid-name

def get_optimal_number_of_bins(num_obs: int, corr_coef: float = None) -> int:
    """
    Get optimal number of bins for discretization based on number of observations
    and correlation coefficient (univariate case).
    The algorithm is described in https://papers.ssrn.com/sol3/papers.cfm?abstract_id=3512994&download=yes (p.26)

    :param num_obs: (int) number of observations.
    :param corr_coef: (int) correlation coefficient, used to estimate the number of bins for univariate case.
    :return: (int) optimal number of bins.
    """
    if corr_coef is None:  # Univariate case
        z = (8 + 324 * num_obs + 12 * (36 * num_obs + 729 * num_obs ** 2) ** .5) ** (1 / 3.)
        bins = round(z / 6. + 2. / (3 * z) + 1. / 3)

    # Bivariate case
    else:
        bins = round(2 ** -.5 * (1 + (1 + 24 * num_obs / (1. - corr_coef ** 2)) ** .5) ** .5)
    return int(bins)


def get_mutual_info(x: np.array, y: np.array, n_bins: int = None, normalize: bool = False) -> float:
    """
    Get mutual info score for X and Y described in
    https://papers.ssrn.com/sol3/papers.cfm?abstract_id=3512994&download=yes (p.16).

<<<<<<< HEAD
    :param x: (np.array) x vector
    :param y: (np.array) y vector
=======
    :param x: (np.array) X vector.
    :param y: (np.array) Y vector.
>>>>>>> d7bff8d2
    :param n_bins: (int) number of bins for discretization, if None get number of bins based on correlation coefficient.
    :param normalize: (bool) True to normalize the result to [0, 1].
    :return: (float) mutual info score.
    """

    if n_bins is None:
        corr_coef = np.corrcoef(x, y)[0][1]
        n_bins = get_optimal_number_of_bins(x.shape[0], corr_coef=corr_coef)

    contingency = np.histogram2d(x, y, n_bins)[0]
    mutual_info = mutual_info_score(None, None, contingency=contingency)  # Mutual information
    if normalize is True:
        marginal_x = ss.entropy(np.histogram(x, n_bins)[0])  # Marginal for X
        marginal_y = ss.entropy(np.histogram(y, n_bins)[0])  # Marginal for Y
        mutual_info /= min(marginal_x, marginal_y)
    return mutual_info


def variation_of_information_score(x: np.array, y: np.array, n_bins: int = None, normalize: bool = False) -> float:
    """
    Get Variantion of Information (VI) score for X and Y described in
    https://papers.ssrn.com/sol3/papers.cfm?abstract_id=3512994&download=yes (p.19).

<<<<<<< HEAD
    :param x: (np.array) x vector
    :param y: (np.array) y vector
=======
    :param x: (np.array) X vector.
    :param y: (np.array) Y vector.
>>>>>>> d7bff8d2
    :param n_bins: (int) number of bins for discretization, if None get number of bins based on correlation coefficient.
    :param normalize: (bool) True to normalize the result to [0, 1].
    :return: (float) variation of information score.
    """

    if n_bins is None:
        corr_coef = np.corrcoef(x, y)[0][1]
        n_bins = get_optimal_number_of_bins(x.shape[0], corr_coef=corr_coef)

    contingency = np.histogram2d(x, y, n_bins)[0]
    mutual_info = mutual_info_score(None, None, contingency=contingency)  # Mutual information
    marginal_x = ss.entropy(np.histogram(x, n_bins)[0])  # Marginal for X
    marginal_y = ss.entropy(np.histogram(y, n_bins)[0])  # Marginal for Y
    score = marginal_x + marginal_y - 2 * mutual_info  # Variation of information

    if normalize is True:
        joint_dist = marginal_x + marginal_y - mutual_info  # Joint distribution
        score /= joint_dist

    return score<|MERGE_RESOLUTION|>--- conflicted
+++ resolved
@@ -34,13 +34,8 @@
     Get mutual info score for X and Y described in
     https://papers.ssrn.com/sol3/papers.cfm?abstract_id=3512994&download=yes (p.16).
 
-<<<<<<< HEAD
     :param x: (np.array) x vector
     :param y: (np.array) y vector
-=======
-    :param x: (np.array) X vector.
-    :param y: (np.array) Y vector.
->>>>>>> d7bff8d2
     :param n_bins: (int) number of bins for discretization, if None get number of bins based on correlation coefficient.
     :param normalize: (bool) True to normalize the result to [0, 1].
     :return: (float) mutual info score.
@@ -64,13 +59,8 @@
     Get Variantion of Information (VI) score for X and Y described in
     https://papers.ssrn.com/sol3/papers.cfm?abstract_id=3512994&download=yes (p.19).
 
-<<<<<<< HEAD
     :param x: (np.array) x vector
     :param y: (np.array) y vector
-=======
-    :param x: (np.array) X vector.
-    :param y: (np.array) Y vector.
->>>>>>> d7bff8d2
     :param n_bins: (int) number of bins for discretization, if None get number of bins based on correlation coefficient.
     :param normalize: (bool) True to normalize the result to [0, 1].
     :return: (float) variation of information score.
